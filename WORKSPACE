workspace(name = "DOSA")

load("@bazel_tools//tools/build_defs/repo:http.bzl", "http_archive")
<<<<<<< HEAD

#http_archive(
#    name = "io_bazel_rules_docker",
#    sha256 = "95d39fd84ff4474babaf190450ee034d958202043e366b9fc38f438c9e6c3334",
#    strip_prefix = "rules_docker-0.16.0",
#    urls = ["https://github.com/bazelbuild/rules_docker/archive/v0.16.0.tar.gz"],
#)
#
#http_archive(
#    name = "rules_pkg",
#    sha256 = "dff10e80f2d58d4ce8434ef794e5f9ec0856f3a355ae41c6056259b65e1ad11a",
#    strip_prefix = "rules_pkg-0.4.0/pkg",
#    urls = [
#        "https://github.com/bazelbuild/rules_pkg/archive/0.4.0.tar.gz",
#    ],
#)
#
#load("@io_bazel_rules_docker//container:container.bzl", "container_pull")
#
#container_pull(
#    name = "img-zookeeper",
#    #digest = "sha256:c41e8d2a4ca9cddb4398bf08c99548b9c20d238f575870ae4d3216bc55ef3ca7",
#    registry = "index.docker.io",
#    repository = "library/zookeeper",
#    tag = "3.7",
#)
=======

http_archive(
    name = "io_bazel_rules_docker",
    sha256 = "95d39fd84ff4474babaf190450ee034d958202043e366b9fc38f438c9e6c3334",
    strip_prefix = "rules_docker-0.16.0",
    urls = ["https://github.com/bazelbuild/rules_docker/archive/v0.16.0.tar.gz"],
)

http_archive(
    name = "rules_pkg",
    sha256 = "dff10e80f2d58d4ce8434ef794e5f9ec0856f3a355ae41c6056259b65e1ad11a",
    strip_prefix = "rules_pkg-0.4.0/pkg",
    urls = [
        "https://github.com/bazelbuild/rules_pkg/archive/0.4.0.tar.gz",
    ],
)

load("@rules_pkg//:deps.bzl", "rules_pkg_dependencies")
load("@io_bazel_rules_docker//repositories:repositories.bzl", container_repositories = "repositories")

rules_pkg_dependencies()

load("@io_bazel_rules_docker//container:container.bzl", "container_pull")

container_repositories()

container_pull(
    name = "img-zookeeper",
    #digest = "sha256:c41e8d2a4ca9cddb4398bf08c99548b9c20d238f575870ae4d3216bc55ef3ca7",
    registry = "index.docker.io",
    repository = "library/zookeeper",
    tag = "3.7",
)

load("@io_bazel_rules_docker//repositories:deps.bzl", container_deps = "deps")

container_deps()
>>>>>>> 30bf54cd
<|MERGE_RESOLUTION|>--- conflicted
+++ resolved
@@ -1,34 +1,6 @@
 workspace(name = "DOSA")
 
 load("@bazel_tools//tools/build_defs/repo:http.bzl", "http_archive")
-<<<<<<< HEAD
-
-#http_archive(
-#    name = "io_bazel_rules_docker",
-#    sha256 = "95d39fd84ff4474babaf190450ee034d958202043e366b9fc38f438c9e6c3334",
-#    strip_prefix = "rules_docker-0.16.0",
-#    urls = ["https://github.com/bazelbuild/rules_docker/archive/v0.16.0.tar.gz"],
-#)
-#
-#http_archive(
-#    name = "rules_pkg",
-#    sha256 = "dff10e80f2d58d4ce8434ef794e5f9ec0856f3a355ae41c6056259b65e1ad11a",
-#    strip_prefix = "rules_pkg-0.4.0/pkg",
-#    urls = [
-#        "https://github.com/bazelbuild/rules_pkg/archive/0.4.0.tar.gz",
-#    ],
-#)
-#
-#load("@io_bazel_rules_docker//container:container.bzl", "container_pull")
-#
-#container_pull(
-#    name = "img-zookeeper",
-#    #digest = "sha256:c41e8d2a4ca9cddb4398bf08c99548b9c20d238f575870ae4d3216bc55ef3ca7",
-#    registry = "index.docker.io",
-#    repository = "library/zookeeper",
-#    tag = "3.7",
-#)
-=======
 
 http_archive(
     name = "io_bazel_rules_docker",
@@ -65,5 +37,4 @@
 
 load("@io_bazel_rules_docker//repositories:deps.bzl", container_deps = "deps")
 
-container_deps()
->>>>>>> 30bf54cd
+container_deps()